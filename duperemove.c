/*
 * duperemove.c
 *
 * Copyright (C) 2013 SUSE.  All rights reserved.
 *
 * This program is free software; you can redistribute it and/or
 * modify it under the terms of the GNU General Public
 * License version 2 as published by the Free Software Foundation.
 *
 * This program is distributed in the hope that it will be useful,
 * but WITHOUT ANY WARRANTY; without even the implied warranty of
 * MERCHANTABILITY or FITNESS FOR A PARTICULAR PURPOSE.  See the GNU
 * General Public License for more details.
 *
 * Authors: Mark Fasheh <mfasheh@suse.de>
 */

#include <sys/types.h>
#include <fcntl.h>
#include <unistd.h>
#include <stdio.h>
#include <stdlib.h>
#include <stdint.h>
#include <stddef.h>
#include <errno.h>
#include <string.h>
#include <getopt.h>
#include <inttypes.h>
#include <unistd.h>

#include <glib.h>

#include "list.h"
#include "csum.h"
#include "filerec.h"
#include "hash-tree.h"
#include "results-tree.h"
#include "dedupe.h"
#include "util.h"
#include "btrfs-util.h"
#include "dbfile.h"
#include "stats.h"
#include "memstats.h"
#include "debug.h"

#include "file_scan.h"
#include "find_dupes.h"
#include "run_dedupe.h"

#define MIN_BLOCKSIZE	(4U*1024)
/* max blocksize is somewhat arbitrary. */
#define MAX_BLOCKSIZE	(1024U*1024)
#define DEFAULT_BLOCKSIZE	(128U*1024)
unsigned int blocksize = DEFAULT_BLOCKSIZE;

int run_dedupe = 0;
int recurse_dirs = 0;
int one_file_system = 1;
int v2_hashfile = 0;
int dedupe_same_file = 1;
int skip_zeroes = 0;

int target_rw = 1;
static int version_only = 0;
static int help_option = 0;
static int fdupes_mode = 0;
static int stdin_filelist = 0;
static unsigned int list_only_opt = 0;
static unsigned int rm_only_opt = 0;
static struct dbfile_config dbfile_cfg;
static bool force_v2_hashfile = false;

static enum {
	H_READ,
	H_WRITE,
	H_UPDATE,
} use_hashfile = H_UPDATE;
static char *serialize_fname = NULL;
static unsigned int nr_logical_cpus;
static unsigned int nr_physical_cpus;
unsigned int io_threads;
unsigned int cpu_threads;
int io_threads_opt = 0;
int cpu_threads_opt = 0;
int do_lookup_extents = 1;
int fiemap_during_dedupe = 1;

int stdout_is_tty = 0;

static char *user_hash = DEFAULT_HASH_STR;

static void print_file(char *filename, char *ino, char *subvol)
{
	if (verbose)
		printf("%s\t%s\t%s\n", filename, ino, subvol);
	else
		printf("%s\n", filename);
}

static int list_db_files(char *filename)
{
	int ret;

	ret = dbfile_open(filename, &dbfile_cfg);
	if (ret) {
		fprintf(stderr, "Error: Could not open \"%s\"\n", filename);
		return ret;
	}

	ret = dbfile_iter_files(dbfile_get_handle(), &print_file);

	dbfile_close();
	return ret;
}

struct rm_file {
	char *filename;
	struct list_head list;
};
static LIST_HEAD(rm_files_list);

static void add_rm_file(const char *filename)
{
	struct rm_file *rm = malloc(sizeof(*rm));
	if (rm) {
		rm->filename = strdup(filename);
		list_add_tail(&rm->list, &rm_files_list);
	}
}

static void free_rm_file(struct rm_file *rm)
{
	if (rm) {
		list_del(&rm->list);
		free(rm->filename);
		free(rm);
	}
}

static void add_rm_db_files_from_stdin(void)
{
	char *path = NULL;
	size_t pathlen = 0;
	ssize_t readlen;

	while ((readlen = getline(&path, &pathlen, stdin)) != -1) {
		if (readlen == 0)
			continue;

		if (readlen > 0 && path[readlen - 1] == '\n') {
			path[--readlen] = '\0';
		}

		if (readlen > PATH_MAX - 1) {
			fprintf(stderr, "Path max exceeded: %s\n", path);
			continue;
		}

		add_rm_file(path);
	}

	if (path != NULL)
		free(path);
}

static int rm_db_files(char *dbfilename)
{
	int ret, err = 0;
	struct rm_file *rm, *tmp;

	ret = dbfile_open(dbfilename, &dbfile_cfg);
	if (ret) {
		fprintf(stderr, "Error: Could not open \"%s\"\n", dbfilename);
		return ret;
	}

restart:
	list_for_each_entry_safe(rm, tmp, &rm_files_list, list) {
		if (strlen(rm->filename) == 1 && rm->filename[0] == '-') {
			add_rm_db_files_from_stdin();
			free_rm_file(rm);
			/*
			 * We may have added to the end of the list
			 * which messes up the next-entry condition
			 * for list_for_each_entry_safe()
			 */
			goto restart;
		}
		ret = dbfile_remove_file(dbfile_get_handle(), &dbfile_cfg,
					 rm->filename);
		if (ret == 0)
			vprintf("Removed \"%s\" from hashfile.\n",
				rm->filename);
		if (ret && ret != ENOENT && !err)
			err = ret;

		free_rm_file(rm);
	}

	dbfile_close();

	return err;
}

static void usage(const char *prog)
{
	char *s = NULL;
#ifdef	DEBUG_BUILD
	s = " (debug build)";
#endif
	printf("duperemove %s%s\n", VERSTRING, s ? s : "");
	if (version_only)
		return;

	printf("Find duplicate extents and optionally dedupe them.\n\n");
	printf("Basic usage: %s [-r] [-d] [-h] [-v] [-A] "
	       "[--hashfile=hashfile] OBJECTS\n", prog);
	printf("\n\"OBJECTS\" is a list of files (or directories) which we\n");
	printf("want to find duplicate extents in. If a directory is \n");
	printf("specified, all regular files inside of it will be scanned.\n");
	printf("\n\t<switches>\n");
	printf("\t-r\t\tEnable recursive dir traversal.\n");
	printf("\t-d\t\tDe-dupe the results (must run on a supported fs).\n");
	printf("\t--hashfile=FILE\tStore hashes in this file.\n");
	printf("\t-A\t\tOpen files for dedupe in read-only mode.\n");
	printf("\t-h\t\tPrint numbers in human-readable format.\n");
	printf("\t-v\t\tPrint extra information (verbose).\n");
	printf("\t--help\t\tPrints this help text.\n");
	printf("\n\nPlease see the duperemove(8) manpage for a complete list "
	       "of options.\n");
}

static int parse_yesno_option(char *arg, int default_val)
{
	if (strncmp(arg, "yes", 3) == 0)
		return 1;
	else if (strncmp(arg, "no", 2) == 0)
		return 0;
	return default_val;
}

/* adapted from ocfs2-tools */
static int parse_dedupe_opts(const char *opts)
{
	char *options, *token, *next, *p, *arg;
	int print_usage = 0;
	int invert, ret = 0;

	options = strdup(opts);

	for (token = options; token && *token; token = next) {
		p = strchr(token, ',');
		next = NULL;
		invert = 0;

		if (p) {
			*p = '\0';
			next = p + 1;
		}

		arg = strstr(token, "no");
		if (arg == token) {
			invert = 1;
			token += strlen("no");
		}

		if (strcmp(token, "same") == 0) {
			dedupe_same_file = !invert;
		} else if (strcmp(token, "block") == 0) {
			; /* This option ignored as of v0.12 */
		} else if (strcmp(token, "fiemap") == 0) {
			fiemap_during_dedupe = !invert;
		} else {
			print_usage = 1;
			break;
		}
	}

	if (print_usage) {
		fprintf(stderr, "Bad dedupe options specified. Valid dedupe "
			"options are:\n"
			"\t[no]same\n"
			"\t[no]block\n");
		ret = EINVAL;
	}

	free(options);
	return ret;
}

enum {
	DEBUG_OPTION = CHAR_MAX + 1,
	HELP_OPTION,
	VERSION_OPTION,
	WRITE_HASHES_OPTION,
	WRITE_OLD_HASHES_OPTION,
	READ_HASHES_OPTION,
	HASHFILE_OPTION,
	IO_THREADS_OPTION,
	CPU_THREADS_OPTION,
	LOOKUP_EXTENTS_OPTION,
	ONE_FILESYSTEM_OPTION,
	HASH_OPTION,
	SKIP_ZEROES_OPTION,
	FDUPES_OPTION,
	DEDUPE_OPTS_OPTION,
	QUIET_OPTION,
};

static int add_files_from_stdin(int fdupes)
{
	int ret = 0;
	char *path = NULL;
	size_t pathlen = 0;
	ssize_t readlen;

	while ((readlen = getline(&path, &pathlen, stdin)) != -1) {
		if (readlen == 0)
			continue;

		if (fdupes && readlen == 1 && path[0] == '\n') {
			ret = fdupes_dedupe();
			if (ret)
				return ret;
			continue;
		}

		if (readlen > 0 && path[readlen - 1] == '\n') {
			path[--readlen] = '\0';
		}

		if (readlen > PATH_MAX - 1) {
			fprintf(stderr, "Path max exceeded: %s\n", path);
			continue;
		}

		if (add_file(path, AT_FDCWD))
			return 1;

		/* Give the user a chance to see some output from add_file(). */
		if (!fdupes)
			fflush(stdout);
	}

	if (path != NULL)
		free(path);

	return 0;
}

static int add_files_from_cmdline(int numfiles, char **files)
{
	int i;

	for (i = 0; i < numfiles; i++) {
		const char *name = files[i];

		if (add_file(name, AT_FDCWD))
			return 1;
	}

	return 0;
}

/*
 * Ok this is doing more than just parsing options.
 */
static int parse_options(int argc, char **argv, int *filelist_idx)
{
	int c, numfiles;
	int read_hashes = 0;
	int write_hashes = 0;
	int update_hashes = 0;

	static struct option long_ops[] = {
		{ "debug", 0, NULL, DEBUG_OPTION },
		{ "help", 0, NULL, HELP_OPTION },
		{ "version", 0, NULL, VERSION_OPTION },
		{ "write-hashes", 1, NULL, WRITE_HASHES_OPTION },
		{ "write-hashes-v2", 1, NULL, WRITE_OLD_HASHES_OPTION },
		{ "read-hashes", 1, NULL, READ_HASHES_OPTION },
		{ "hashfile", 1, NULL, HASHFILE_OPTION },
		{ "io-threads", 1, NULL, IO_THREADS_OPTION },
		{ "hash-threads", 1, NULL, IO_THREADS_OPTION },
		{ "cpu-threads", 1, NULL, CPU_THREADS_OPTION },
		{ "lookup-extents", 1, NULL, LOOKUP_EXTENTS_OPTION },
		{ "one-file-system", 0, NULL, ONE_FILESYSTEM_OPTION },
		{ "hash", 1, NULL, HASH_OPTION },
		{ "skip-zeroes", 0, NULL, SKIP_ZEROES_OPTION },
		{ "fdupes", 0, NULL, FDUPES_OPTION },
		{ "dedupe-options=", 1, NULL, DEDUPE_OPTS_OPTION },
		{ "quiet", 0, NULL, QUIET_OPTION },
		{ NULL, 0, NULL, 0}
	};

	if (argc < 2)
		return 1;

	while ((c = getopt_long(argc, argv, "Ab:vdDrh?xLR:q", long_ops, NULL))
	       != -1) {
		switch (c) {
		case 'A':
			target_rw = 0;
			break;
		case 'b':
			blocksize = parse_size(optarg);
			if (blocksize < MIN_BLOCKSIZE ||
			    blocksize > MAX_BLOCKSIZE){
				fprintf(stderr, "Error: Blocksize is bounded by %u and %u, %u found\n",
					MIN_BLOCKSIZE, MAX_BLOCKSIZE, blocksize);
				return EINVAL;
			}
			break;
		case 'd':
		case 'D':
			run_dedupe = 1;
			break;
		case 'r':
			recurse_dirs = 1;
			break;
		case VERSION_OPTION:
			version_only = 1;
			break;
		case DEBUG_OPTION:
			debug = 1;
			/* Fall through */
		case 'v':
			verbose = 1;
			break;
		case 'h':
			human_readable = 1;
			break;
		case WRITE_OLD_HASHES_OPTION:
			force_v2_hashfile = true;
		case WRITE_HASHES_OPTION:
			write_hashes = 1;
			serialize_fname = strdup(optarg);
			break;
		case READ_HASHES_OPTION:
			read_hashes = 1;
			serialize_fname = strdup(optarg);
			break;
		case HASHFILE_OPTION:
			update_hashes = 1;
			serialize_fname = strdup(optarg);
			break;
		case IO_THREADS_OPTION:
			io_threads = strtoul(optarg, NULL, 10);
			if (!io_threads){
				fprintf(stderr, "Error: --io-threads must be "
					"an integer, %s found\n", optarg);
				return EINVAL;
			}
			io_threads_opt = 1;
			break;
		case CPU_THREADS_OPTION:
			cpu_threads = strtoul(optarg, NULL, 10);
			if (!cpu_threads){
				fprintf(stderr, "Error: --cpu-threads must be "
					"an integer, %s found\n", optarg);
				return EINVAL;
			}
			cpu_threads_opt = 1;
			break;
		case LOOKUP_EXTENTS_OPTION:
			do_lookup_extents = parse_yesno_option(optarg, 0);
			break;
		case ONE_FILESYSTEM_OPTION:
		case 'x':
			one_file_system = 1;
			break;
		case HASH_OPTION:
			user_hash = optarg;
			break;
		case SKIP_ZEROES_OPTION:
			skip_zeroes = 1;
			break;
		case FDUPES_OPTION:
			fdupes_mode = 1;
			break;
		case DEDUPE_OPTS_OPTION:
			if (parse_dedupe_opts(optarg))
				return EINVAL;
			break;
		case 'L':
			list_only_opt = 1;
			break;
		case 'R':
			rm_only_opt = 1;
			add_rm_file(optarg);
			break;
		case QUIET_OPTION:
		case 'q':
			quiet = 1;
			break;
		case HELP_OPTION:
			help_option = 1;
		case '?':
		default:
			version_only = 0;
			return 1;
		}
	}

	numfiles = argc - optind;

	/* Filter out option combinations that don't make sense. */
	if ((write_hashes + read_hashes + update_hashes) > 1) {
		fprintf(stderr, "Error: Specify only one hashfile option.\n");
		return 1;
	}

	if (read_hashes)
		use_hashfile = H_READ;
	else if (write_hashes)
		use_hashfile = H_WRITE;
	else if (update_hashes)
		use_hashfile = H_UPDATE;

	if (read_hashes) {
		if (numfiles) {
			fprintf(stderr,
				"Error: --read-hashes option does not take a "
				"file list argument\n");
			return 1;
		}
		goto out_nofiles;
	}

	if (fdupes_mode) {
		if (read_hashes || write_hashes || update_hashes) {
			fprintf(stderr,
				"Error: cannot mix hashfile option with "
				"--fdupes option\n");
			return 1;
		}

		if (numfiles) {
			fprintf(stderr,
				"Error: fdupes option does not take a file "
				"list argument\n");
			return 1;
		}
		/* rest of fdupes mode is implemented in main() */
		return 0;
	}

	*filelist_idx = 0;
	if (numfiles == 1 && strcmp(argv[optind], "-") == 0)
		stdin_filelist = 1;
	else {
		*filelist_idx = optind;
	}

	if (list_only_opt && rm_only_opt) {
		fprintf(stderr, "Error: Can not mix '-L' and '-R' options.\n");
		return 1;
	}

	if (list_only_opt || rm_only_opt) {
		if (!serialize_fname || use_hashfile == H_WRITE) {
			fprintf(stderr,	"Error: --hashfile= option is required "
				"with '-L' or -R.\n");
			return 1;
		}

		if (numfiles) {
			fprintf(stderr, "Error: -L and -R options do not take "
				"a file list argument\n");
			return 1;
		}
	}

out_nofiles:

	return 0;
}

static void print_header(void)
{
	vprintf("Using %uK blocks\n", blocksize / 1024);
	vprintf("Using hash: %s\n", csum_mod->name);
#ifdef	DEBUG_BUILD
	printf("Debug build, performance may be impacted.\n");
#endif
	qprintf("Gathering file list...\n");
}

static void print_all_dupes(struct results_tree *res,
			    struct hash_tree *hashes)
{
	struct filerec *file;

	if (block_dedupe) {
		printf("Block search algorithm found %s total blocks of "
		       "duplicate data.\n", pretty_size(hashes->num_blocks));
		if (!quiet && hashes->num_blocks) {
			printf("Num Blocks\t\tFilename\n");
			list_for_each_entry(file, &filerec_list, rec_list) {
				if (file->num_blocks)
					printf("%"PRIu64"\t\"%s\"\n",
					       file->num_blocks,
					       file->filename);
			}
		}
	} else
		print_dupes_table(res);

}

static int update_config_from_dbfile(void)
{
	dedupe_seq = dbfile_cfg.dedupe_seq;

	if (strncasecmp(dbfile_cfg.hash_type, hash_type, 8)) {
		fprintf(stderr,
			"Error: Hashfile %s uses %.*s. for checksums "
			"but we are using %.*s.\nTry running with "
			"--hash=%.*s\n", serialize_fname, 8,
			dbfile_cfg.hash_type, 8, hash_type,
			8, dbfile_cfg.hash_type);
		return EINVAL;
	}

	if (dbfile_cfg.blocksize != blocksize &&
	    dbfile_cfg.major == BLOCK_DEDUPE_DBFILE_VER) {
		vprintf("Using blocksize %uK from hashfile (%uK "
			"blocksize requested).\n", dbfile_cfg.blocksize/1024,
			blocksize/1024);
		blocksize = dbfile_cfg.blocksize;
	}

	return 0;
}

static int create_update_hashfile(int argc, char **argv, int filelist_idx)
{
	int ret;
	int dbfile_is_new = 0;

	ret = dbfile_create(serialize_fname, &dbfile_is_new,
			    force_v2_hashfile ? BLOCK_DEDUPE_DBFILE_VER : DB_FILE_MAJOR,
			    &dbfile_cfg);
	if (ret)
		goto out;

	if (force_v2_hashfile && dbfile_cfg.major != BLOCK_DEDUPE_DBFILE_VER) {
		ret = EINVAL;
		fprintf(stderr, "Error: asked to force hashfile version 2 but "
			"existing hashfile has version %d\n", dbfile_cfg.major);
		goto out;
	}

	if (dbfile_cfg.major == BLOCK_DEDUPE_DBFILE_VER)
		v2_hashfile = 1;

	if (!dbfile_is_new) {
		ret = update_config_from_dbfile();
		if (ret)
			goto out;
		fs_set_onefs(dbfile_cfg.onefs_dev, dbfile_cfg.onefs_fsid);
	}

	print_header();

	if (stdin_filelist)
		ret = add_files_from_stdin(0);
	else
		ret = add_files_from_cmdline(argc - filelist_idx,
					     &argv[filelist_idx]);
	if (ret)
		goto out;

	if (dbfile_is_new) {
		dbfile_cfg.blocksize = blocksize;
		dbfile_cfg.onefs_dev = fs_onefs_dev();
		dbfile_cfg.onefs_fsid = fs_onefs_id();
		dbfile_cfg.dedupe_seq = dedupe_seq;
		ret = dbfile_sync_config(&dbfile_cfg);
		if (ret)
			goto out;
	} else {
		qprintf("Adding files from database for hashing.\n");

		ret = dbfile_scan_files(&dbfile_cfg);
		if (ret)
			goto out;
	}

	if (list_empty(&filerec_list)) {
		fprintf(stderr, "No dedupe candidates found.\n");
		ret = EINVAL;
		goto out;
	}

	ret = populate_tree(&dbfile_cfg);
	if (ret) {
		fprintf(stderr,	"Error while populating extent tree!\n");
		goto out;
	}

	ret = create_indexes(dbfile_get_handle(), &dbfile_cfg);
	if (ret)
		goto out;

	/*
	 * File scan from above can cause quite a bit of output, flush
	 * here in case of logfile.
	 */
	if (stdout_is_tty)
		fflush(stdout);

	ret = dbfile_sync_files(dbfile_get_handle());
	if (ret)
		goto out;
out:
	return ret;
}

int main(int argc, char **argv)
{
	int ret, filelist_idx = 0;
	struct results_tree res;
	struct hash_tree dups_tree;

	init_filerec();
	init_results_tree(&res);
	init_hash_tree(&dups_tree);

	ret = parse_options(argc, argv, &filelist_idx);
	if (ret || version_only) {
		usage(argv[0]);
		return (version_only || help_option) ? 0 : EINVAL;
	}

	/*
	 * Don't run detection if the user has supplied our cpu counts
	 * already.
	 */
	if (!io_threads_opt || !cpu_threads_opt) {
		get_num_cpus(&nr_physical_cpus, &nr_logical_cpus);
		if (!io_threads)
			io_threads = nr_logical_cpus;
		if (!cpu_threads)
			cpu_threads = nr_physical_cpus;
	}

	if (fdupes_mode)
		return add_files_from_stdin(1);

	ret = init_csum_module(user_hash);
	if (ret) {
		if (ret == EINVAL)
			fprintf(stderr,
				"Could not initialize hash module \"%s\"\n",
				user_hash);
		return ret;
	}

	if (isatty(STDOUT_FILENO))
		stdout_is_tty = 1;

	if (list_only_opt)
		return list_db_files(serialize_fname);
	else if (rm_only_opt)
		return rm_db_files(serialize_fname);

	switch (use_hashfile) {
	case H_UPDATE:
	case H_WRITE:
		ret = create_update_hashfile(argc, argv, filelist_idx);
		if (ret)
			goto out;

		if (use_hashfile == H_WRITE) {
			/*
			 * This option is for isolating the file scan
			 * stage. Exit the program now.
			 */
			qprintf("Hashfile \"%s\" written, exiting.\n",
				serialize_fname);
			goto out;
		}
		break;
	case H_READ:
		ret = dbfile_open(serialize_fname, &dbfile_cfg);
		if (ret) {
			fprintf(stderr, "Error: Could not open dbfile %s.\n",
				serialize_fname);
			goto out;
		}

		if (dbfile_cfg.major == BLOCK_DEDUPE_DBFILE_VER)
			v2_hashfile = 1;

		/*
		 * Skips the file scan, used to isolate the
		 * extent-find and dedupe stages
		 */
		blocksize = dbfile_cfg.blocksize;
		ret = update_config_from_dbfile();
		if (ret)
			goto out;

		print_header();
		break;
	default:
		abort_lineno();
		break;
	}

	qprintf("Loading only duplicated hashes from hashfile.\n");

	if (v2_hashfile) {
		ret = dbfile_load_block_hashes(&dups_tree);
		if (ret)
			goto out;

		ret = find_all_dupes(&dups_tree, &res);
		if (ret) {
			/* Only error for this should be enomem */
			fprintf(stderr,
				"Error %d: %s while finding duplicate extents.\n",
				ret, strerror(ret));
			goto out;
		}
	} else {
		ret = dbfile_load_extent_hashes(&res);
		if (ret)
			goto out;
	}

	print_all_dupes(&res, &dups_tree);

#ifdef	PRINT_STATS
	run_filerec_stats();
#endif
	if (run_dedupe) {
		dedupe_results(&res, &dups_tree);

		/*
		 * Bump dedupe_seq, this effectively marks the files
		 * in our hashfile as having been through dedupe.
		 */
		dedupe_seq++;

		/* Sync to get new dedupe_seq written. */
		dbfile_cfg.dedupe_seq = dedupe_seq;
		dbfile_cfg.blocksize = blocksize;
		dbfile_cfg.onefs_dev = fs_onefs_dev();
		dbfile_cfg.onefs_fsid = fs_onefs_id();
		ret = dbfile_sync_config(&dbfile_cfg);
		if (ret)
			goto out;
<<<<<<< HEAD
=======
	} else {
		print_dupes_table(&res);
#ifdef	PRINT_STATS
		run_filerec_stats();
#endif
>>>>>>> 04015519
	}

out:
	free_results_tree(&res);
	free_hash_tree(&dups_tree);
	free_all_filerecs();
	dbfile_close();

#ifdef DEBUG_BUILD
	print_mem_stats();
#else
	if (ret == ENOMEM || debug)
		print_mem_stats();
#endif

	return ret;
}<|MERGE_RESOLUTION|>--- conflicted
+++ resolved
@@ -586,28 +586,6 @@
 	qprintf("Gathering file list...\n");
 }
 
-static void print_all_dupes(struct results_tree *res,
-			    struct hash_tree *hashes)
-{
-	struct filerec *file;
-
-	if (block_dedupe) {
-		printf("Block search algorithm found %s total blocks of "
-		       "duplicate data.\n", pretty_size(hashes->num_blocks));
-		if (!quiet && hashes->num_blocks) {
-			printf("Num Blocks\t\tFilename\n");
-			list_for_each_entry(file, &filerec_list, rec_list) {
-				if (file->num_blocks)
-					printf("%"PRIu64"\t\"%s\"\n",
-					       file->num_blocks,
-					       file->filename);
-			}
-		}
-	} else
-		print_dupes_table(res);
-
-}
-
 static int update_config_from_dbfile(void)
 {
 	dedupe_seq = dbfile_cfg.dedupe_seq;
@@ -830,11 +808,10 @@
 			goto out;
 	}
 
-	print_all_dupes(&res, &dups_tree);
-
 #ifdef	PRINT_STATS
 	run_filerec_stats();
 #endif
+
 	if (run_dedupe) {
 		dedupe_results(&res, &dups_tree);
 
@@ -852,14 +829,8 @@
 		ret = dbfile_sync_config(&dbfile_cfg);
 		if (ret)
 			goto out;
-<<<<<<< HEAD
-=======
 	} else {
 		print_dupes_table(&res);
-#ifdef	PRINT_STATS
-		run_filerec_stats();
-#endif
->>>>>>> 04015519
 	}
 
 out:
